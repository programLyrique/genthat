--- conflicted
+++ resolved
@@ -24,13 +24,9 @@
                "match.arg",
                "Summary.Date",
                ".handleSimpleError", 
-<<<<<<< HEAD
                "tryCatch",
                "detach",
                "library", "sink")
-=======
-               "tryCatch", "detach")
->>>>>>> 77e2fcba
 keywords <- c("while", "return", "repeat", "next", "if", "function", "for", "break")
 operators <- c("(", ":", "%sep%", "[", "[[", "$", "@", "=", "[<-", "[[<-", "$<-", "@<-", "+", "-", "*", "/", 
                "^", "%%", "%*%", "%/%", "<", "<=", "==", "!=", ">=", ">", "|", "||", "&", "!")
@@ -103,18 +99,6 @@
 #' @seealso WriteCapInfo
 #'
 Decorate <- function(func){
-<<<<<<< HEAD
-  fbody <- utils::getAnywhere(func)[1]
-  func.decorated <- function(...){
-    cat("Func - ", func, "\n")
-    warns <- NULL
-    args <- NULL
-    quote <- ifelse(func %in% c("matrix"), FALSE, TRUE)
-    listm <- function(x){ #currently only needed for matrix(rnorm(20), ,2) Hack to deal with missing values
-      args <- NULL
-      args.list <- as.list(sys.call(sys.parent(4)))[-1]
-      args <- list()
-=======
   # find function body
   function.body <- utils::getAnywhere(func)[1]
 
@@ -122,7 +106,6 @@
   decorated.function <- function(...){
     # helper function for arguments evaluation
     evaluate.args <- function(args.list){
->>>>>>> 77e2fcba
       for (i in 1:length(args.list)){
         if (class(args.list[[i]]) %in% c("call", "name")){
           succ <- TRUE
@@ -133,19 +116,6 @@
       }
       args.list
     }
-<<<<<<< HEAD
-    args.list <- as.list(match.call())[-1]
-    args <- tryCatch(list(...), error=listm)
-    if (is.null(args))
-      return(fbody(...))
-    if (func %in% c('cbind', '[<-.data.frame'))
-      retv <- fbody(...)
-    else
-      retv <- withCallingHandlers(do.call(fbody, args, envir = environment(), quote = quote), 
-      error = function(e) {
-        errs <- e$message
-        WriteCapInfo(func, fbody, args, NULL, errs, warns)
-=======
     cat("Capturing function - ", func, "\n")
     warns <- NULL
     args <- as.list(sys.call())[-1] # character vector of arguments
@@ -163,7 +133,6 @@
         errs <- e$message
         testr:::WriteCapInfo(func, function.body, args, NULL, errs, warns)
         stop(errs)
->>>>>>> 77e2fcba
       },
       warning = function(w) {
         if (is.null(warns))
@@ -171,21 +140,16 @@
         else 
           warns <<- c(warns, w$message)
       })
-<<<<<<< HEAD
-    WriteCapInfo(func, fbody, args, retv, NULL, warns)
-    return(retv)
-=======
-    
+
     # special fix for cbind, somehow do.call loses colnames
     if (func == "cbind")
       return.value <- function.body(...)    
     
     testr:::WriteCapInfo(func, function.body, args, return.value, NULL, warns)
     return(return.value)
->>>>>>> 77e2fcba
   }
   attr(decorated.function, "decorated") <- TRUE
-  environment(decorated.function) <- as.environment(c(as.list(environment(function.body)), func=func, function.body=function.body))
+#   environment(decorated.function) <- as.environment(c(as.list(environment(function.body)), func=func, function.body=function.body))
 #   if (!typeof(function.body) %in% c('special', 'builtin'))
 #     formals(decorated.function) <- formals(function.body)
   return (decorated.function)
